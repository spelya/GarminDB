--- conflicted
+++ resolved
@@ -7,13 +7,8 @@
 
 python_required = (3, 0, 0)
 python_tested = (3, 7, 5)
-<<<<<<< HEAD
-version_info = (1, 3, 0)
+version_info = (1, 4, 0)
 prerelease = False
-=======
-version_info = (1, 4, 0)
-prerelease = True
->>>>>>> 79398b91
 
 
 def version_string():
